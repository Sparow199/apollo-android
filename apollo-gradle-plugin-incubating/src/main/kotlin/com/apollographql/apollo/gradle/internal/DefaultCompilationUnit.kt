--- conflicted
+++ resolved
@@ -1,18 +1,10 @@
 package com.apollographql.apollo.gradle.internal
 
 import com.apollographql.apollo.compiler.child
-<<<<<<< HEAD
-=======
-import com.apollographql.apollo.compiler.toPackageName
->>>>>>> 229195bc
 import com.apollographql.apollo.gradle.api.CompilationUnit
 import com.apollographql.apollo.gradle.api.CompilerParams
 import org.gradle.api.Action
 import org.gradle.api.Project
-<<<<<<< HEAD
-=======
-import org.gradle.api.file.Directory
->>>>>>> 229195bc
 import org.gradle.api.file.FileCollection
 import org.gradle.api.file.RegularFile
 import org.gradle.api.provider.ListProperty
@@ -113,21 +105,6 @@
     sources = Sources(params.schemaFile, graphqlFiles, rootFolders)
   }
 
-<<<<<<< HEAD
-  private fun sourcesFromService(fromService: SourcesLocator.FromService) {
-    val sourceFolder = fromService.sourceFolder.orElse(".")
-    val rootFolders = project.objects.fileCollection().apply {
-      setFrom({
-=======
-  override fun setSources(rootFolders: FileCollection, graphqlFiles: FileCollection, schemaFile: Provider<RegularFile>, rootPackageName: Provider<String>) {
-    sources = Sources(
-        schemaFile = schemaFile,
-        graphqlFiles = graphqlFiles,
-        rootFolders = rootFolders,
-        rootPackageName = rootPackageName
-    )
-  }
-
   private fun sourcesFromService(fromService: SourcesLocator.FromService) {
     val sourceFolder = fromService.sourceFolder.orElse(".").get()
     val rootFolders = project.objects.fileCollection()
@@ -135,7 +112,6 @@
       rootFolders.setFrom(File(sourceFolder))
     } else {
       rootFolders.setFrom({
->>>>>>> 229195bc
         sourceSetNames.map {
           project.projectDir.child("src", it, "graphql", sourceFolder)
         }
